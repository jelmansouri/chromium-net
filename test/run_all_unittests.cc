--- conflicted
+++ resolved
@@ -77,16 +77,6 @@
   NetTestSuite test_suite(argc, argv);
   ClientSocketPoolBaseHelper::set_connect_backup_jobs_enabled(false);
 
-<<<<<<< HEAD
-  // Enable support for SSL server sockets, which must be done while
-  // single-threaded.
-  net::EnableSSLServerSockets();
-=======
-#if !defined(OS_ANDROID) && !defined(OS_IOS)
-  mojo::edk::Init();
-#endif
->>>>>>> 6a734154
-
   return base::LaunchUnitTests(
       argc, argv, base::Bind(&NetTestSuite::Run,
                              base::Unretained(&test_suite)));
